// Helper functions --> move to module
async function loadImage2(url) { // without cache busting
    const img = new Image();
    img.crossorigin = "anonymous"; // Set cross-origin attribute
    img.src = url;
    return new Promise((resolve) => {
        img.onload = () => resolve(img);
    });
}

async function loadShaderFile(url) {
    const response = await fetch(url + '?t=' + new Date().getTime()); // Append cache-busting query parameter);
    return response.text();
}

function create4ChannelImage(rgbImage, maskImage) {

    const width = rgbImage.width;
    const height = rgbImage.height;

    const canvas = document.createElement('canvas');
    canvas.width = width;
    canvas.height = height;

    // Pass { willReadFrequently: true } to optimize for frequent read operations
    const ctx = canvas.getContext('2d', { willReadFrequently: true });

    // Draw the RGB image
    ctx.drawImage(rgbImage, 0, 0, width, height);
    const rgbData = ctx.getImageData(0, 0, width, height).data;

    // Draw the mask image
    ctx.clearRect(0, 0, width, height);
    ctx.drawImage(maskImage, 0, 0, width, height);
    const maskData = ctx.getImageData(0, 0, width, height).data;

    // Create a new image data object for the 4-channel image
    const combinedData = ctx.createImageData(width, height);
    for (let i = 0; i < rgbData.length / 4; i++) {
        combinedData.data[i * 4] = rgbData[i * 4];
        combinedData.data[i * 4 + 1] = rgbData[i * 4 + 1];
        combinedData.data[i * 4 + 2] = rgbData[i * 4 + 2];
        combinedData.data[i * 4 + 3] = maskData[i * 4]; // Use the red channel of the mask image for the alpha channel
    }

    return combinedData;
}

function createTexture(image) {
    const texture = new THREE.Texture(image);
    texture.needsUpdate = true;
    return texture;
}

// focal calculations
function viewportScale(iRes, oRes) {
    return Math.min(oRes.x, oRes.y) / Math.min(iRes.x, iRes.y);
}

const MAX_LAYERS = 5; // set by the shader

async function main() {

    // Basic setup
    const scene = new THREE.Scene();
    const camera = new THREE.PerspectiveCamera(75, window.innerWidth / window.innerHeight, 0.1, 1000);
    const renderer = new THREE.WebGLRenderer();
    renderer.setSize(window.innerWidth, window.innerHeight);
    document.body.appendChild(renderer.domElement);

    // Position the camera
    camera.position.z = 0;
    let focus = 1;
    let vs; // viewport scaling / zoom
<<<<<<< HEAD

    // Create a sphere for FUN !
    const sphereGeometry = new THREE.SphereGeometry(0.5, 32, 32); // radius, widthSegments, heightSegments
    const sphereMaterial = new THREE.MeshStandardMaterial({
        color: 0xA020F0,  // Purple color
        metalness: 0.5,   // half metallic
        roughness: 0.2    // Slightly shiny
    });
    const sphere = new THREE.Mesh(sphereGeometry, sphereMaterial);
    scene.add(sphere);

    // Add a light source to create reflections
    const pointLight = new THREE.PointLight(0xffffff, 1); // color, intensity
    pointLight.position.set(0, 0, 0); // Position the light to the side and above
    scene.add(pointLight);

    // Optionally add ambient light for softer shadows and even lighting
    const ambientLight = new THREE.AmbientLight(0x404040, 0.5); // color, intensity
    scene.add(ambientLight);
=======
>>>>>>> 5bff144c

    // Create a plane geometry
    const geometry = new THREE.PlaneGeometry(1, 1);

    //Load the shader material
    const vertexShader = `
    varying vec2 UV;
    void main() {
      UV = uv;
      gl_Position = projectionMatrix * modelViewMatrix * vec4(position, 1.0);
    }`;

    const fragmentShader = await loadShaderFile('./rayCastMonoLDI.glsl');

    // Set up the uniforms
    const uniforms = {
        uNumLayers: { value: 3 }, // Example value, replace as needed
        invZmin: { value: new Array(MAX_LAYERS).fill(0.1) },
        invZmax: { value: new Array(MAX_LAYERS).fill(5) },
        uViewPosition: { value: new THREE.Vector3(0, 0, 0) },
        sk1: { value: new THREE.Vector2(0.0, 0.0) },
        sl1: { value: new THREE.Vector2(0.0, 0.0) },
        roll1: { value: 0.0 },
        f1: { value: new Array(MAX_LAYERS).fill(0) },
        iRes: { value: [] },
        iResOriginal: { value: new THREE.Vector2(1920, 1080) },
        uFacePosition: { value: new THREE.Vector3(0, 0, 0) },
        sk2: { value: new THREE.Vector2(0.0, 0.0) },
        sl2: { value: new THREE.Vector2(0.0, 0.0) },
        roll2: { value: 0.0 },
        f2: { value: 400.0 },
        oRes: { value: new THREE.Vector2(1, 1) },
        uImage: { value: [] }, // Placeholder for textures
        uDisparityMap: { value: [] } // Placeholder for disparity maps
    };

    // Create the shader material
    const material = new THREE.ShaderMaterial({
        vertexShader: vertexShader,
        fragmentShader: fragmentShader,
        uniforms: uniforms
    });

    // Create the plane mesh
    const plane = new THREE.Mesh(geometry, material);
    scene.add(plane);

    // Add file picker event listener
    const filePicker = document.getElementById('filePicker');
    filePicker.addEventListener('change', handleFileSelect, false);

    async function handleFileSelect(event) {

        const file = event.target.files[0];
        if (file) {
            const currentImgData = await parseLif5(file);
            console.log(currentImgData);
            const numLayers = currentImgData.layers.length;
            uniforms.uNumLayers.value = numLayers; // Update number of layers
            console.log("numLayers: " + numLayers);
            const mainImage = await loadImage2(currentImgData.rgb); // only needed to extract original width+height
            const mainDisp = await loadImage2(currentImgData.disp); // only needed to extract original width+height

            //views[0].f = currentImgData.f * views[0].width; // focal of main image
            // rest of views[0] has been initialized to zero before
            uniforms.iResOriginal.value = new THREE.Vector2(mainImage.width, mainImage.height);

            for (let i = 0; i < numLayers; i++) {
                const albedoImage = await loadImage2(currentImgData.layers[i].rgb);
                const disparityImage = await loadImage2(currentImgData.layers[i].disp);
                const maskImage = await loadImage2(currentImgData.layers[i].mask);
                const disparity4Image = create4ChannelImage(disparityImage, maskImage);

                uniforms.uImage.value.push(createTexture(albedoImage));
                uniforms.uDisparityMap.value.push(createTexture(disparity4Image));
                uniforms.f1.value[i] = currentImgData.f * mainImage.width; // temporary until LIF 5.3
                uniforms.invZmin.value[i] = -currentImgData.minDisp / currentImgData.f; // temporary until LIF 5.3
                uniforms.invZmax.value[i] = -currentImgData.maxDisp / currentImgData.f; // temporary until LIF 5.3
                uniforms.iRes.value.push(new THREE.Vector2(albedoImage.width, albedoImage.height));
            }

            // three.js wants all uniform arrays filled
            for (let i = numLayers; i < MAX_LAYERS; i++) {
                uniforms.uImage.value.push(createTexture(mainImage));
                uniforms.uDisparityMap.value.push(createTexture(mainDisp));
                uniforms.iRes.value.push(new THREE.Vector2(mainImage.width, mainImage.height));
            }

            // set plane position and size
            const d = 1 / uniforms.invZmin.value[0] / focus;
            plane.position.z = -d;
            plane.scale.x = d / currentImgData.f; // f was frac image width
            plane.scale.y = d / currentImgData.f * mainImage.height / mainImage.width;
            uniforms.oRes.value = new THREE.Vector2(plane.scale.x, plane.scale.y);

            // put the sphere in front of the plane
            sphere.position.z = plane.position.z * 0.8;
            sphere.scale = 0.4;

            // initial renderCam
            vs = viewportScale(uniforms.iResOriginal.value, uniforms.oRes.value);
            console.log('vs: ', vs);
            uniforms.f2.value = uniforms.f1.value[0] * vs;

            console.log(uniforms);

            animate(); // only once file has been picked
        }

    }

    // Rendering loop
    function animate() {
        requestAnimationFrame(animate);

        // define camera motion and update uniforms + geometry
        const t = Date.now() / 1000; // current time in seconds
        const st = Math.sin(2 * Math.PI * t / 4);
        const ct = Math.cos(2 * Math.PI * t / 4);

        uniforms.uFacePosition.value.x = 2 * ct;
        camera.position.x = uniforms.uFacePosition.value.x;

        uniforms.uFacePosition.value.y = 1 * st;
        camera.position.y = uniforms.uFacePosition.value.y;

        uniforms.uFacePosition.value.z = 2 * st;
        camera.position.z = -uniforms.uFacePosition.value.z;

        uniforms.sk2.value.x = - uniforms.uFacePosition.value.x / Math.abs(plane.position.z - camera.position.z);
        uniforms.sk2.value.y = - uniforms.uFacePosition.value.y / Math.abs(plane.position.z - camera.position.z);
<<<<<<< HEAD
        uniforms.f2.value = uniforms.f1.value[0] * vs * Math.abs(1 - camera.position.z / plane.position.z);
=======
        uniforms.f2.value = uniforms.f1.value[0] * vs * Math.abs(1 - camera.position.z/plane.position.z);
>>>>>>> 5bff144c

        // render scene
        renderer.render(scene, camera);
    }
}

main();<|MERGE_RESOLUTION|>--- conflicted
+++ resolved
@@ -72,28 +72,6 @@
     camera.position.z = 0;
     let focus = 1;
     let vs; // viewport scaling / zoom
-<<<<<<< HEAD
-
-    // Create a sphere for FUN !
-    const sphereGeometry = new THREE.SphereGeometry(0.5, 32, 32); // radius, widthSegments, heightSegments
-    const sphereMaterial = new THREE.MeshStandardMaterial({
-        color: 0xA020F0,  // Purple color
-        metalness: 0.5,   // half metallic
-        roughness: 0.2    // Slightly shiny
-    });
-    const sphere = new THREE.Mesh(sphereGeometry, sphereMaterial);
-    scene.add(sphere);
-
-    // Add a light source to create reflections
-    const pointLight = new THREE.PointLight(0xffffff, 1); // color, intensity
-    pointLight.position.set(0, 0, 0); // Position the light to the side and above
-    scene.add(pointLight);
-
-    // Optionally add ambient light for softer shadows and even lighting
-    const ambientLight = new THREE.AmbientLight(0x404040, 0.5); // color, intensity
-    scene.add(ambientLight);
-=======
->>>>>>> 5bff144c
 
     // Create a plane geometry
     const geometry = new THREE.PlaneGeometry(1, 1);
@@ -183,15 +161,11 @@
             }
 
             // set plane position and size
-            const d = 1 / uniforms.invZmin.value[0] / focus;
+            const d = 1/uniforms.invZmin.value[0]/focus;
             plane.position.z = -d;
-            plane.scale.x = d / currentImgData.f; // f was frac image width
-            plane.scale.y = d / currentImgData.f * mainImage.height / mainImage.width;
+            plane.scale.x = d/currentImgData.f; // f was frac image width
+            plane.scale.y = d/currentImgData.f*mainImage.height/mainImage.width;
             uniforms.oRes.value = new THREE.Vector2(plane.scale.x, plane.scale.y);
-
-            // put the sphere in front of the plane
-            sphere.position.z = plane.position.z * 0.8;
-            sphere.scale = 0.4;
 
             // initial renderCam
             vs = viewportScale(uniforms.iResOriginal.value, uniforms.oRes.value);
@@ -209,7 +183,7 @@
     function animate() {
         requestAnimationFrame(animate);
 
-        // define camera motion and update uniforms + geometry
+        // define camera motion and update uniforms
         const t = Date.now() / 1000; // current time in seconds
         const st = Math.sin(2 * Math.PI * t / 4);
         const ct = Math.cos(2 * Math.PI * t / 4);
@@ -225,11 +199,7 @@
 
         uniforms.sk2.value.x = - uniforms.uFacePosition.value.x / Math.abs(plane.position.z - camera.position.z);
         uniforms.sk2.value.y = - uniforms.uFacePosition.value.y / Math.abs(plane.position.z - camera.position.z);
-<<<<<<< HEAD
-        uniforms.f2.value = uniforms.f1.value[0] * vs * Math.abs(1 - camera.position.z / plane.position.z);
-=======
         uniforms.f2.value = uniforms.f1.value[0] * vs * Math.abs(1 - camera.position.z/plane.position.z);
->>>>>>> 5bff144c
 
         // render scene
         renderer.render(scene, camera);
